/*
 * Copyright (c) 2008, Robey Pointer <robeypointer@gmail.com>
 * ISC licensed. Please see the included LICENSE file for more information.
 */

package net.lag

import scala.util.matching.Regex


final class ConfiggyString(wrapped: String) {
  /**
   * For every section of a string that matches a regular expression, call
   * a function to determine a replacement (as in python's
   * <code>re.sub</code>). The function will be passed the Matcher object
   * corresponding to the substring that matches the pattern, and that
   * substring will be replaced by the function's result.
   *
   * <p> For example, this call:
   *
   * <p><code> "ohio".regexSub("""h.""".r) { m => "n" } </code>
   *
   * <p> will return the string <code>"ono"</code>.
   *
   * <p> The matches are found using <code>Matcher.find()</code> and so
   * will obey all the normal java rules (the matches will not overlap,
   * etc).
   *
   * @param re the regex pattern to replace
   * @param replace a function that takes Regex.MatchData objects and
   *     returns a string to substitute
   * @return the resulting string with replacements made
   */
  def regexSub(re: Regex)(replace: (Regex.MatchData => String)): String = {
    var offset = 0
    var out = new StringBuilder

    for (val m <- re.findAllIn(wrapped).matchData) {
      if (m.start > offset) {
        out.append(wrapped.substring(offset, m.start))
      }

      out.append(replace(m))
      offset = m.end
    }

    if (offset < wrapped.length) {
      out.append(wrapped.substring(offset))
    }
    out.toString
  }

  private val QUOTE_RE = "[\u0000-\u001f\u007f-\uffff\\\\\"]".r

  /**
   * Quote a string so that unprintable chars (in ASCII) are represented by
   * C-style backslash expressions. For example, a raw linefeed will be
   * translated into <code>"\n"</code>. Control codes (anything below 0x20)
   * and unprintables (anything above 0x7E) are turned into either
   * <code>"\xHH"</code> or <code>"\\uHHHH"</code> expressions, depending on
   * their range. Embedded backslashes and double-quotes are also quoted.
   *
   * @return a quoted string, suitable for ASCII display
   */
  def quoteC(): String = {
    regexSub(QUOTE_RE) { m =>
      m.matched.charAt(0) match {
        case '\r' => "\\r"
        case '\n' => "\\n"
        case '\t' => "\\t"
        case '"' => "\\\""
        case '\\' => "\\\\"
        case c =>
          if (c <= 255) {
              "\\x%02x".format(c.asInstanceOf[Int])
          } else {
              "\\u%04x" format c.asInstanceOf[Int]
          }
      }
    }
  }

  // we intentionally don't unquote "\$" here, so it can be used to escape interpolation later.
<<<<<<< HEAD
  private val UNQUOTE_RE = """\\(u[\dA-Fa-f]{4}|x[\dA-Fa-f]{2}|[rnt\"\\])""".r
=======
  private val UNQUOTE_RE = """\\(u[\dA-Fa-f]{4}|x[\dA-Fa-f]{2}|[/rnt\"\\])""".r
>>>>>>> fd1f5046

  /**
   * Unquote an ASCII string that has been quoted in a style like
   * {@link #quoteC} and convert it into a standard unicode string.
   * <code>"\\uHHHH"</code> and <code>"\xHH"</code> expressions are unpacked
   * into unicode characters, as well as <code>"\r"</code>, <code>"\n"<code>,
   * <code>"\t"</code>, <code>"\\"<code>, and <code>'\"'</code>.
   *
   * @return an unquoted unicode string
   */
  def unquoteC() = {
    regexSub(UNQUOTE_RE) { m =>
      val ch = m.group(1).charAt(0) match {
        // holy crap! this is terrible:
        case 'u' => Character.valueOf(Integer.valueOf(m.group(1).substring(1), 16).asInstanceOf[Int].toChar)
        case 'x' => Character.valueOf(Integer.valueOf(m.group(1).substring(1), 16).asInstanceOf[Int].toChar)
        case 'r' => '\r'
        case 'n' => '\n'
        case 't' => '\t'
        case x => x
      }
      ch.toString
    }
  }

  /**
   * Turn a string of hex digits into a byte array. This does the exact
   * opposite of <code>Array[Byte]#hexlify</code>.
   */
  def unhexlify(): Array[Byte] = {
    val buffer = new Array[Byte](wrapped.length / 2)
    for (val i <- 0.until(wrapped.length, 2)) {
      buffer(i/2) = Integer.parseInt(wrapped.substring(i, i+2), 16).toByte
    }
    buffer
  }
}


final class ConfiggyByteArray(wrapped: Array[Byte]) {
  /**
   * Turn an Array[Byte] into a string of hex digits.
   */
  def hexlify(): String = {
    val out = new StringBuffer
    for (val b <- wrapped) {
      val s = b.toInt.toHexString
      if (s.length < 2) {
        out append '0'
      }
      out append s
    }
    out.toString
  }
}


object extensions {
  implicit def stringToConfiggyString(s: String): ConfiggyString = new ConfiggyString(s)
  implicit def byteArrayToConfiggyByteArray(b: Array[Byte]): ConfiggyByteArray = new ConfiggyByteArray(b)
}<|MERGE_RESOLUTION|>--- conflicted
+++ resolved
@@ -81,11 +81,7 @@
   }
 
   // we intentionally don't unquote "\$" here, so it can be used to escape interpolation later.
-<<<<<<< HEAD
-  private val UNQUOTE_RE = """\\(u[\dA-Fa-f]{4}|x[\dA-Fa-f]{2}|[rnt\"\\])""".r
-=======
   private val UNQUOTE_RE = """\\(u[\dA-Fa-f]{4}|x[\dA-Fa-f]{2}|[/rnt\"\\])""".r
->>>>>>> fd1f5046
 
   /**
    * Unquote an ASCII string that has been quoted in a style like
